<<<<<<< HEAD
// server.js — CAPI bridge MangoMint + Framer IC (final + logging)
// - IC cache (eid → attribution) 6h
// - Filtre Manual/Admin (ignore)
// - Dédup: Purchase réutilise l’eid de l’IC
// - Attribution stricte (exige eid ou fbp/fbc)
// - Hash PII (SHA-256), normalise phone
// - event_time=now pour visibilité dans Test Events
// - Valeur d’achat configurable par env (DEFAULT_PURCHASE_VALUE), sinon 0
// - Logs détaillés activables via DEBUG_LOGS=1
// - Endpoints debug: /debug/ic-cache, /debug/ping
=======
// server.js — CAPI bridge (stable + dedup + clean IC + $100 default via ENV)
// - IC: NO price/currency (avoids Meta warnings)
// - Purchase: $DEFAULT_APPT_VALUE CAD (ENV, defaults to 100) + contents
// - Strict attribution (eid or fbp/fbc required)
// - Filters manual/admin + bad statuses
// - Idempotent (dedup 24h) to avoid duplicate Purchases
// - Tiny retry; hash PII; safe event time; health routes
>>>>>>> ef3887fd

import express from "express";
import cors from "cors";
import fetch from "node-fetch";
import { createHash, timingSafeEqual } from "node:crypto";

const app = express();

/* ======================= LOGGING ======================= */
const DEBUG = String(process.env.DEBUG_LOGS || "0") === "1";
const ts = () => new Date().toISOString();
const log = (...a) => { if (DEBUG) console.log(`[${ts()}]`, ...a); };

/* ======================= CORS ======================= */
const allowedOrigins = [
  "https://altheatherapie.ca",
  "https://www.altheatherapie.ca",
];
const corsOptions = {
  origin(origin, cb) {
    // allow server-to-server (no origin) and the two sites
    if (!origin || allowedOrigins.includes(origin)) return cb(null, true);
    return cb(new Error("Not allowed by CORS"));
  },
  methods: ["GET", "POST", "OPTIONS"],
  allowedHeaders: ["Content-Type", "X-Webhook-Secret"],
  optionsSuccessStatus: 204,
};
app.use(cors(corsOptions));
app.options("*", cors(corsOptions));
app.use(express.json({ limit: "1mb", type: ["application/json", "text/plain"] }));

/* ======================= ENV ======================= */
const {
  PORT = 10000,
  META_PIXEL_ID,
  META_ACCESS_TOKEN,
  MANGOMINT_WEBHOOK_SECRET,
  DEFAULT_CURRENCY = "CAD",
  EVENT_SOURCE_URL_BOOK = "https://altheatherapie.ca/en/book",
<<<<<<< HEAD
  DEFAULT_PURCHASE_VALUE, // facultatif (ex: "100")
=======
  DEFAULT_APPT_VALUE = "100", // can override to 110 etc. without code edits
  LOG_LEVEL = "info",         // "debug"|"info"
>>>>>>> ef3887fd
} = process.env;

if (!META_PIXEL_ID || !META_ACCESS_TOKEN) {
  console.error("❌ Missing META_PIXEL_ID or META_ACCESS_TOKEN");
  process.exit(1);
}
const META_ENDPOINT = `https://graph.facebook.com/v19.0/${META_PIXEL_ID}/events`;
const APPT_VALUE_NUM = Number(DEFAULT_APPT_VALUE) || 100;

/* ======================= Utils ======================= */
const dbg = (...a) => (LOG_LEVEL === "debug" ? console.log("[DEBUG]", ...a) : null);

const clientIp = (req) =>
  req.headers["x-forwarded-for"]?.split(",")[0]?.trim() ||
  req.socket.remoteAddress ||
  "";

const safeEventTime = (tsIn) => {
  let t = Math.floor(new Date(tsIn || Date.now()).getTime() / 1000);
  const now = Math.floor(Date.now() / 1000);
  if (!Number.isFinite(t) || t > now) t = now;
  const sevenDaysAgo = now - 7 * 24 * 60 * 60;
  if (t < sevenDaysAgo) t = now;
  return t;
};

const sha256 = (s = "") =>
  createHash("sha256").update(String(s).trim().toLowerCase()).digest("hex");
const normEmail = (v) => String(v || "").trim().toLowerCase();
const lower = (v) => String(v || "").trim().toLowerCase();
const normPhone = (v) => {
  if (!v) return "";
  let x = String(v).replace(/[^\d+]/g, "");
  if (!x.startsWith("+")) {
    if (x.length === 10) x = `+1${x}`;
    else if (x.length === 11 && x.startsWith("1")) x = `+${x}`;
    else x = `+${x}`;
  }
  return x;
};

/* ======================= Tiny retry to Meta ======================= */
async function sendToMeta(body) {
  const headers = { "Content-Type": "application/json" };
  const payload = JSON.stringify(body);
  for (let attempt = 1; attempt <= 3; attempt++) {
    const res = await fetch(META_ENDPOINT, { method: "POST", headers, body: payload });
    const text = await res.text();
    let json;
    try { json = JSON.parse(text); } catch { json = { raw: text }; }
<<<<<<< HEAD
    log(`META attempt ${attempt} →`, res.status, json);
=======
    console.log(`META attempt ${attempt} →`, res.status, json);
>>>>>>> ef3887fd
    if (res.ok) return json;
    if (res.status >= 500 || res.status === 429) {
      await new Promise((r) => setTimeout(r, 300 * attempt));
      continue;
    }
    throw new Error(`Meta error ${res.status}: ${text}`);
  }
  throw new Error("Meta unknown error");
}

/* ======================= Health ======================= */
app.get("/", (_req, res) => res.status(200).send("Mangomint → Meta CAPI OK"));
app.get("/webhooks", (_req, res) => res.status(200).send("POST /webhooks alive"));
app.get("/webhooks/mangomint", (_req, res) => res.status(200).send("POST /webhooks/mangomint alive"));
app.get("/webhooks/sale", (_req, res) => res.status(200).send("POST /webhooks/sale alive"));
app.get("/debug/ping", (_req, res) => res.status(200).json({ ok: true, now: ts() }));

/* ======================= IC Cache (eid → attribution) ======================= */
const IC_CACHE = new Map();
const IC_TTL_MS = 6 * 60 * 60 * 1000; // 6h
<<<<<<< HEAD

function icSet(eid, data) {
  IC_CACHE.set(eid, { ...data, ts: Date.now() });
  log("IC_CACHE set", eid, Object.keys(data));
}
=======
function icSet(eid, data) { IC_CACHE.set(eid, { ...data, ts: Date.now() }); }
>>>>>>> ef3887fd
function icGet(eid) {
  const v = IC_CACHE.get(eid);
  if (!v) return null;
  if (Date.now() - v.ts > IC_TTL_MS) { IC_CACHE.delete(eid); return null; }
  return v;
}
app.get("/debug/ic-cache", (_req, res) => {
  const out = [];
  for (const [k, v] of IC_CACHE.entries()) out.push({ eid: k, age_ms: Date.now() - v.ts, keys: Object.keys(v) });
  res.status(200).json({ size: out.length, items: out.slice(0, 50) });
});

<<<<<<< HEAD
/* ======================= MangoMint helpers ======================= */
=======
/* ======================= De-dup cache (idempotency, 24h) ======================= */
const SENT_CACHE = new Map(); // key = event_id (eid or appt id) → ts
const SENT_TTL_MS = 24 * 60 * 60 * 1000;
function alreadySent(eventId) {
  const v = eventId && SENT_CACHE.get(eventId);
  if (!v) return false;
  if (Date.now() - v > SENT_TTL_MS) { SENT_CACHE.delete(eventId); return false; }
  return true;
}
function markSent(eventId) {
  if (eventId) SENT_CACHE.set(eventId, Date.now());
}

/* ======================= Helpers: MangoMint parsing ======================= */
>>>>>>> ef3887fd
function extractReferrer(appt = {}) {
  return (
    appt?.onlineBookingClientInfo?.referrerUrl ||
    appt?.referrerUrl ||
    appt?.notes ||
    appt?.clientNotes ||
    ""
  );
}
function extractEidFromString(s) {
  if (!s) return null;
  try {
    const u = new URL(s, "https://dummy/");
    const p = u.searchParams.get("eid");
    if (p) return p;
  } catch {}
  const m = String(s).match(/(?:^|[?&])eid=([^&\s]+)/);
  return m ? m[1] : null;
}
function getEidFromAppointment(appt = {}) {
  return appt?.metadata?.eid || appt?.meta?.eid || extractEidFromString(extractReferrer(appt));
}
function isOnlineBooking(appt = {}) {
<<<<<<< HEAD
  if (appt.onlineBookingClientInfo) return true; // signal clair online
  const src = (appt.source || appt.createdBy?.type || appt.channel || "").toString().toLowerCase();
  if (src.includes("admin") || src.includes("manual") || src.includes("staff")) return false;
  return false; // par défaut: ne pas compter sans preuve online
=======
  if (appt.onlineBookingClientInfo) return true; // require clear online signal
  const src = (appt.source || appt.createdBy?.type || appt.channel || "").toString().toLowerCase();
  if (src.includes("admin") || src.includes("manual") || src.includes("staff")) return false;
  return false; // default: do not count
>>>>>>> ef3887fd
}
function isConfirmed(appt = {}) {
  const st = String(appt.status || "").toLowerCase();
  if (["canceled", "cancelled", "declined", "no_show", "no-show", "noshow"].includes(st)) return false;
  return ["booked", "confirmed", "scheduled"].includes(st);
}
<<<<<<< HEAD
=======

/* ======================= Merge IC user_data → purchase ======================= */
>>>>>>> ef3887fd
function buildUserDataFromIC(eid, fallbackUD = {}) {
  const fromIC = eid ? icGet(eid) : null;
  const ud = { ...fallbackUD };
  if (fromIC?.fbp && !ud.fbp) ud.fbp = fromIC.fbp;
  if (fromIC?.fbc && !ud.fbc) ud.fbc = fromIC.fbc;
  if (fromIC?.em  && !ud.em ) ud.em  = fromIC.em;
  if (fromIC?.ph  && !ud.ph ) ud.ph  = fromIC.ph;
  if (fromIC?.fn  && !ud.fn ) ud.fn  = fromIC.fn;
  if (fromIC?.ln  && !ud.ln ) ud.ln  = fromIC.ln;
  return ud;
}

/* ======================= /webhooks (IC from Framer) ======================= */
app.post("/webhooks", async (req, res) => {
  log("HIT /webhooks (IC) ip=", clientIp(req), "ua=", req.headers["user-agent"] || "?");
  try {
    const bodyIn = typeof req.body === "string" ? JSON.parse(req.body) : req.body || {};
    const { event_name, event_id, event_source_url, action_source = "website", test_event_code, user_data = {} } = bodyIn;

    const ud = {
      client_ip_address: clientIp(req),
      client_user_agent: req.headers["user-agent"] || "unknown",
    };
    if (user_data.fbp) ud.fbp = user_data.fbp;
    if (user_data.fbc) ud.fbc = user_data.fbc;
    if (user_data.em) ud.em = /^[a-f0-9]{64}$/.test(user_data.em) ? user_data.em : sha256(normEmail(user_data.em));
    if (user_data.ph) ud.ph = /^[a-f0-9]{64}$/.test(user_data.ph) ? user_data.ph : sha256(normPhone(user_data.ph));
    if (user_data.fn) ud.fn = /^[a-f0-9]{64}$/.test(user_data.fn) ? user_data.fn : sha256(lower(user_data.fn));
    if (user_data.ln) ud.ln = /^[a-f0-9]{64}$/.test(user_data.ln) ? user_data.ln : sha256(lower(user_data.ln));

<<<<<<< HEAD
    if (event_id) icSet(event_id, { fbp: ud.fbp, fbc: ud.fbc, em: ud.em, ph: ud.ph, fn: ud.fn, ln: ud.ln });
=======
    if (event_id) {
      icSet(event_id, { fbp: ud.fbp, fbc: ud.fbc, em: ud.em, ph: ud.ph, fn: ud.fn, ln: ud.ln });
    }
>>>>>>> ef3887fd

    const metaBody = {
      data: [{
        event_name: event_name || "InitiateCheckout",
<<<<<<< HEAD
        event_time: Math.floor(Date.now() / 1000), // now
        event_source_url: event_source_url || EVENT_SOURCE_URL_BOOK,
        action_source,
        event_id, // dedup with Pixel
        user_data: ud,
        custom_data,
=======
        event_time: Math.floor(Date.now() / 1000),
        event_source_url: event_source_url || EVENT_SOURCE_URL_BOOK,
        action_source,
        event_id,
        user_data: ud,
        // no custom_data for IC (avoid fixed price/currency warnings)
>>>>>>> ef3887fd
      }],
      access_token: META_ACCESS_TOKEN,
    };
    if (test_event_code) metaBody.test_event_code = test_event_code;

    log("SEND → Meta IC", { event_id, has_fbp: !!ud.fbp, has_fbc: !!ud.fbc });
    const j = await sendToMeta(metaBody);
    return res.status(200).json({ ok: true, meta: j });
  } catch (err) {
    console.error("WEBHOOK ERROR (/webhooks):", err);
    return res.status(500).json({ ok: false, error: String(err) });
  }
});

/* ======================= Build Purchase payload ======================= */
function mapAppointmentToPurchase(appt, { user_data, test_event_code } = {}) {
  const serviceName = appt?.services?.[0]?.service?.name || appt?.services?.[0]?.name || "Appointment";

  const contents = [{
    id: `service:${serviceName}`,
    quantity: 1,
    item_price: APPT_VALUE_NUM,
  }];

  // Valeur par défaut configurable sinon 0
  const valueNum = Number(DEFAULT_PURCHASE_VALUE);
  const value = Number.isFinite(valueNum) ? valueNum : 0;

  const srcUrl =
    extractReferrer(appt) && extractReferrer(appt).startsWith("http")
      ? extractReferrer(appt)
      : undefined;

  const body = {
    data: [{
      event_name: "Purchase",
<<<<<<< HEAD
      event_time: Math.floor(Date.now() / 1000), // now → visible in Test Events
      action_source: "website",
      event_source_url: srcUrl || appt.event_source_url || EVENT_SOURCE_URL_BOOK,
      event_id: appt.__eid__ || String(appt.id || Date.now()),
      user_data,
      custom_data: { currency: DEFAULT_CURRENCY, value, content_name: serviceName },
=======
      event_time: Math.floor(Date.now() / 1000), // use now for Test Events visibility
      action_source: "website",
      event_source_url: EVENT_SOURCE_URL_BOOK,
      event_id: appt.__eid__ || String(appt.id || Date.now()),
      user_data,
      custom_data: {
        currency: DEFAULT_CURRENCY,
        value: APPT_VALUE_NUM,
        content_type: "product",
        contents,
        content_name: serviceName,
      },
>>>>>>> ef3887fd
    }],
    access_token: META_ACCESS_TOKEN,
  };
  if (test_event_code) body.test_event_code = test_event_code;
  return body;
}

/* ======================= /webhooks/mangomint (Appointment → Purchase) ======================= */
app.post("/webhooks/mangomint", async (req, res) => {
  log("HIT /webhooks/mangomint ip=", clientIp(req));
  try {
    // strict secret (case-insensitive header)
    if (MANGOMINT_WEBHOOK_SECRET) {
<<<<<<< HEAD
      const got = req.headers["x-webhook-secret"];
      if (got !== MANGOMINT_WEBHOOK_SECRET) {
        log("SKIP → invalid secret");
=======
      const got = req.headers["x-webhook-secret"] || req.headers["X-Webhook-Secret"];
      const a = Buffer.from(String(got || ""), "utf8");
      const b = Buffer.from(String(MANGOMINT_WEBHOOK_SECRET), "utf8");
      if (a.length !== b.length || !timingSafeEqual(a, b)) {
>>>>>>> ef3887fd
        return res.status(401).json({ ok: false, error: "Invalid webhook secret" });
      }
    }

    const payload = typeof req.body === "string" ? JSON.parse(req.body) : req.body || {};
    const appt = payload.appointment;
    const test_event_code = payload.test_event_code || req.query.test_event_code;

    if (payload.sale) {
      log("SKIP → sale payload in /mangomint (use /webhooks/sale)");
      return res.status(200).json({ ok: true, skipped: "sale_payload_use_/webhooks/sale" });
    }
    if (!appt) {
      log("SKIP → no appointment");
      return res.status(200).json({ ok: false, msg: "Ignored: no appointment" });
    }

<<<<<<< HEAD
    if (!isOnlineBooking(appt)) {
      log("SKIP → manual/admin booking");
      return res.status(200).json({ ok: true, skipped: "manual_booking" });
    }
    if (!isConfirmed(appt)) {
      log("SKIP → not confirmed status:", appt.status);
      return res.status(200).json({ ok: true, skipped: "not_confirmed" });
    }
=======
    if (!isOnlineBooking(appt))    return res.status(200).json({ ok: true, skipped: "manual_booking" });
    if (!isConfirmed(appt))        return res.status(200).json({ ok: true, skipped: "not_confirmed" });
>>>>>>> ef3887fd

    const eid = getEidFromAppointment(appt);
    const ua = req.headers["user-agent"] || "unknown";
    const baseUD = { client_ip_address: clientIp(req), client_user_agent: ua };

    const cli = appt.clientInfo || appt.onlineBookingClientInfo || {};
    if (cli.email)     baseUD.em = sha256(normEmail(cli.email));
    if (cli.phone)     baseUD.ph = sha256(normPhone(cli.phone));
    if (cli.firstName) baseUD.fn = sha256(lower(cli.firstName));
    if (cli.lastName)  baseUD.ln = sha256(lower(cli.lastName));

    const user_data = buildUserDataFromIC(eid, baseUD);
    const hasAttribution = !!(eid || user_data.fbp || user_data.fbc);
<<<<<<< HEAD
    if (!hasAttribution) {
      log("SKIP → no attribution (no eid/fbp/fbc)");
      return res.status(200).json({ ok: true, skipped: "no_attribution" });
    }

=======
    if (!hasAttribution) return res.status(200).json({ ok: true, skipped: "no_attribution" });

    // build event_id and deduplicate
>>>>>>> ef3887fd
    appt.__eid__ = eid || String(appt.id || Date.now());
    if (alreadySent(appt.__eid__)) {
      dbg("Dedup: Purchase already sent for", appt.__eid__);
      return res.status(200).json({ ok: true, skipped: "duplicate_event" });
    }

<<<<<<< HEAD
    log("SEND → Meta Purchase", { event_id: appt.__eid__, eid_present: !!eid, has_fbp: !!user_data.fbp, has_fbc: !!user_data.fbc });
=======
    const body = mapAppointmentToPurchase(appt, { user_data, test_event_code });
>>>>>>> ef3887fd
    const j = await sendToMeta(body);

    markSent(appt.__eid__);
    return res.status(200).json({ ok: true, meta: j });
  } catch (err) {
    console.error("MangoMint webhook error:", err);
    return res.status(200).json({ ok: false, error: String(err) });
  }
});

/* ======================= /webhooks/sale (real paid sale) ======================= */
app.post("/webhooks/sale", async (req, res) => {
  log("HIT /webhooks/sale ip=", clientIp(req));
  try {
    if (MANGOMINT_WEBHOOK_SECRET) {
<<<<<<< HEAD
      const got = req.headers["x-webhook-secret"];
      if (got !== MANGOMINT_WEBHOOK_SECRET) {
        log("SKIP → invalid secret (sale)");
=======
      const got = req.headers["x-webhook-secret"] || req.headers["X-Webhook-Secret"];
      const a = Buffer.from(String(got || ""), "utf8");
      const b = Buffer.from(String(MANGOMINT_WEBHOOK_SECRET), "utf8");
      if (a.length !== b.length || !timingSafeEqual(a, b)) {
>>>>>>> ef3887fd
        return res.status(401).json({ ok: false, error: "Invalid webhook secret" });
      }
    }

    const payload = typeof req.body === "string" ? JSON.parse(req.body) : req.body || {};
    const sale = payload.sale;
    const appt = payload.appointment;

    if (!sale) {
      log("SKIP → no sale object");
      return res.status(200).json({ ok: false, msg: "Ignored: no sale" });
    }

    const amount = Number(sale.total || sale.amount || 0) || 0;
    const when = sale.createdAt || sale.dateTime || appt?.createdAt || Date.now();
    const ua = req.headers["user-agent"] || "unknown";
    const eid = appt ? getEidFromAppointment(appt) : null;

    const baseUD = { client_ip_address: clientIp(req), client_user_agent: ua };
    const cli = appt?.clientInfo || appt?.onlineBookingClientInfo || sale?.client || {};
    if (cli.email) baseUD.em = sha256(normEmail(cli.email));
    if (cli.phone) baseUD.ph = sha256(normPhone(cli.phone));
    if (cli.firstName) baseUD.fn = sha256(lower(cli.firstName));
    if (cli.lastName) baseUD.ln = sha256(lower(cli.lastName));

    const user_data = buildUserDataFromIC(eid, baseUD);
    if (!(eid || user_data.fbp || user_data.fbc)) {
      log("SKIP → no attribution (sale)");
      return res.status(200).json({ ok: true, skipped: "no_attribution" });
    }

    const metaBody = {
      data: [{
        event_name: "Purchase",
        event_time: safeEventTime(when),
        action_source: "website",
        event_source_url: EVENT_SOURCE_URL_BOOK,
        event_id: eid || String(sale.id || sale.invoiceId || Date.now()),
        user_data,
<<<<<<< HEAD
        custom_data: { value: amount, currency: DEFAULT_CURRENCY, content_name: "SaleCompleted" },
=======
        custom_data: {
          value: amount,
          currency: DEFAULT_CURRENCY,
          content_name: "SaleCompleted",
        },
>>>>>>> ef3887fd
      }],
      access_token: META_ACCESS_TOKEN,
    };

    log("SEND → Meta Real Sale Purchase", { event_id: metaBody.data[0].event_id, amount });
    const j = await sendToMeta(metaBody);
    return res.status(200).json({ ok: true, meta: j });
  } catch (err) {
    console.error("SALE webhook error:", err);
    return res.status(200).json({ ok: false, error: String(err) });
  }
});

/* ======================= Start ======================= */
<<<<<<< HEAD
app.listen(PORT, () => console.log(`✅ CAPI bridge listening on ${PORT} (DEBUG_LOGS=${DEBUG ? "1" : "0"})`));
=======
app.listen(PORT, () => console.log(`✅ CAPI bridge listening on ${PORT} (value=${APPT_VALUE_NUM} ${DEFAULT_CURRENCY})`));
>>>>>>> ef3887fd
<|MERGE_RESOLUTION|>--- conflicted
+++ resolved
@@ -1,23 +1,13 @@
-<<<<<<< HEAD
-// server.js — CAPI bridge MangoMint + Framer IC (final + logging)
+// server.js — CAPI bridge MangoMint + Framer IC (final merged)
 // - IC cache (eid → attribution) 6h
-// - Filtre Manual/Admin (ignore)
-// - Dédup: Purchase réutilise l’eid de l’IC
+// - Manual/Admin filters
+// - Dedup: Purchase réutilise l’eid de l’IC + cache 24h
 // - Attribution stricte (exige eid ou fbp/fbc)
 // - Hash PII (SHA-256), normalise phone
-// - event_time=now pour visibilité dans Test Events
-// - Valeur d’achat configurable par env (DEFAULT_PURCHASE_VALUE), sinon 0
-// - Logs détaillés activables via DEBUG_LOGS=1
+// - IC: aucun price/currency (évite warnings Meta)
+// - Purchase: DEFAULT_APPT_VALUE (ENV, défaut 100 CAD) + contents
+// - Logs activables: DEBUG_LOGS=1
 // - Endpoints debug: /debug/ic-cache, /debug/ping
-=======
-// server.js — CAPI bridge (stable + dedup + clean IC + $100 default via ENV)
-// - IC: NO price/currency (avoids Meta warnings)
-// - Purchase: $DEFAULT_APPT_VALUE CAD (ENV, defaults to 100) + contents
-// - Strict attribution (eid or fbp/fbc required)
-// - Filters manual/admin + bad statuses
-// - Idempotent (dedup 24h) to avoid duplicate Purchases
-// - Tiny retry; hash PII; safe event time; health routes
->>>>>>> ef3887fd
 
 import express from "express";
 import cors from "cors";
@@ -38,7 +28,6 @@
 ];
 const corsOptions = {
   origin(origin, cb) {
-    // allow server-to-server (no origin) and the two sites
     if (!origin || allowedOrigins.includes(origin)) return cb(null, true);
     return cb(new Error("Not allowed by CORS"));
   },
@@ -58,12 +47,7 @@
   MANGOMINT_WEBHOOK_SECRET,
   DEFAULT_CURRENCY = "CAD",
   EVENT_SOURCE_URL_BOOK = "https://altheatherapie.ca/en/book",
-<<<<<<< HEAD
-  DEFAULT_PURCHASE_VALUE, // facultatif (ex: "100")
-=======
-  DEFAULT_APPT_VALUE = "100", // can override to 110 etc. without code edits
-  LOG_LEVEL = "info",         // "debug"|"info"
->>>>>>> ef3887fd
+  DEFAULT_APPT_VALUE = "100", // override via Render if needed (e.g. 110)
 } = process.env;
 
 if (!META_PIXEL_ID || !META_ACCESS_TOKEN) {
@@ -74,8 +58,6 @@
 const APPT_VALUE_NUM = Number(DEFAULT_APPT_VALUE) || 100;
 
 /* ======================= Utils ======================= */
-const dbg = (...a) => (LOG_LEVEL === "debug" ? console.log("[DEBUG]", ...a) : null);
-
 const clientIp = (req) =>
   req.headers["x-forwarded-for"]?.split(",")[0]?.trim() ||
   req.socket.remoteAddress ||
@@ -112,13 +94,8 @@
   for (let attempt = 1; attempt <= 3; attempt++) {
     const res = await fetch(META_ENDPOINT, { method: "POST", headers, body: payload });
     const text = await res.text();
-    let json;
-    try { json = JSON.parse(text); } catch { json = { raw: text }; }
-<<<<<<< HEAD
+    let json; try { json = JSON.parse(text); } catch { json = { raw: text }; }
     log(`META attempt ${attempt} →`, res.status, json);
-=======
-    console.log(`META attempt ${attempt} →`, res.status, json);
->>>>>>> ef3887fd
     if (res.ok) return json;
     if (res.status >= 500 || res.status === 429) {
       await new Promise((r) => setTimeout(r, 300 * attempt));
@@ -139,15 +116,7 @@
 /* ======================= IC Cache (eid → attribution) ======================= */
 const IC_CACHE = new Map();
 const IC_TTL_MS = 6 * 60 * 60 * 1000; // 6h
-<<<<<<< HEAD
-
-function icSet(eid, data) {
-  IC_CACHE.set(eid, { ...data, ts: Date.now() });
-  log("IC_CACHE set", eid, Object.keys(data));
-}
-=======
-function icSet(eid, data) { IC_CACHE.set(eid, { ...data, ts: Date.now() }); }
->>>>>>> ef3887fd
+function icSet(eid, data) { IC_CACHE.set(eid, { ...data, ts: Date.now() }); log("IC_CACHE set", eid, Object.keys(data)); }
 function icGet(eid) {
   const v = IC_CACHE.get(eid);
   if (!v) return null;
@@ -160,11 +129,8 @@
   res.status(200).json({ size: out.length, items: out.slice(0, 50) });
 });
 
-<<<<<<< HEAD
-/* ======================= MangoMint helpers ======================= */
-=======
-/* ======================= De-dup cache (idempotency, 24h) ======================= */
-const SENT_CACHE = new Map(); // key = event_id (eid or appt id) → ts
+/* ======================= De-dup cache (24h) ======================= */
+const SENT_CACHE = new Map(); // event_id → ts
 const SENT_TTL_MS = 24 * 60 * 60 * 1000;
 function alreadySent(eventId) {
   const v = eventId && SENT_CACHE.get(eventId);
@@ -172,12 +138,9 @@
   if (Date.now() - v > SENT_TTL_MS) { SENT_CACHE.delete(eventId); return false; }
   return true;
 }
-function markSent(eventId) {
-  if (eventId) SENT_CACHE.set(eventId, Date.now());
-}
+function markSent(eventId) { if (eventId) SENT_CACHE.set(eventId, Date.now()); }
 
 /* ======================= Helpers: MangoMint parsing ======================= */
->>>>>>> ef3887fd
 function extractReferrer(appt = {}) {
   return (
     appt?.onlineBookingClientInfo?.referrerUrl ||
@@ -201,28 +164,16 @@
   return appt?.metadata?.eid || appt?.meta?.eid || extractEidFromString(extractReferrer(appt));
 }
 function isOnlineBooking(appt = {}) {
-<<<<<<< HEAD
   if (appt.onlineBookingClientInfo) return true; // signal clair online
   const src = (appt.source || appt.createdBy?.type || appt.channel || "").toString().toLowerCase();
   if (src.includes("admin") || src.includes("manual") || src.includes("staff")) return false;
   return false; // par défaut: ne pas compter sans preuve online
-=======
-  if (appt.onlineBookingClientInfo) return true; // require clear online signal
-  const src = (appt.source || appt.createdBy?.type || appt.channel || "").toString().toLowerCase();
-  if (src.includes("admin") || src.includes("manual") || src.includes("staff")) return false;
-  return false; // default: do not count
->>>>>>> ef3887fd
 }
 function isConfirmed(appt = {}) {
   const st = String(appt.status || "").toLowerCase();
-  if (["canceled", "cancelled", "declined", "no_show", "no-show", "noshow"].includes(st)) return false;
+  if (["canceled","cancelled","declined","no_show","no-show","noshow"].includes(st)) return false;
   return ["booked", "confirmed", "scheduled"].includes(st);
 }
-<<<<<<< HEAD
-=======
-
-/* ======================= Merge IC user_data → purchase ======================= */
->>>>>>> ef3887fd
 function buildUserDataFromIC(eid, fallbackUD = {}) {
   const fromIC = eid ? icGet(eid) : null;
   const ud = { ...fallbackUD };
@@ -253,32 +204,17 @@
     if (user_data.fn) ud.fn = /^[a-f0-9]{64}$/.test(user_data.fn) ? user_data.fn : sha256(lower(user_data.fn));
     if (user_data.ln) ud.ln = /^[a-f0-9]{64}$/.test(user_data.ln) ? user_data.ln : sha256(lower(user_data.ln));
 
-<<<<<<< HEAD
     if (event_id) icSet(event_id, { fbp: ud.fbp, fbc: ud.fbc, em: ud.em, ph: ud.ph, fn: ud.fn, ln: ud.ln });
-=======
-    if (event_id) {
-      icSet(event_id, { fbp: ud.fbp, fbc: ud.fbc, em: ud.em, ph: ud.ph, fn: ud.fn, ln: ud.ln });
-    }
->>>>>>> ef3887fd
 
     const metaBody = {
       data: [{
         event_name: event_name || "InitiateCheckout",
-<<<<<<< HEAD
-        event_time: Math.floor(Date.now() / 1000), // now
-        event_source_url: event_source_url || EVENT_SOURCE_URL_BOOK,
-        action_source,
-        event_id, // dedup with Pixel
-        user_data: ud,
-        custom_data,
-=======
         event_time: Math.floor(Date.now() / 1000),
         event_source_url: event_source_url || EVENT_SOURCE_URL_BOOK,
         action_source,
         event_id,
         user_data: ud,
-        // no custom_data for IC (avoid fixed price/currency warnings)
->>>>>>> ef3887fd
+        // Pas de custom_data ici → évite les warnings “fixed value/currency”
       }],
       access_token: META_ACCESS_TOKEN,
     };
@@ -303,29 +239,17 @@
     item_price: APPT_VALUE_NUM,
   }];
 
-  // Valeur par défaut configurable sinon 0
-  const valueNum = Number(DEFAULT_PURCHASE_VALUE);
-  const value = Number.isFinite(valueNum) ? valueNum : 0;
-
   const srcUrl =
     extractReferrer(appt) && extractReferrer(appt).startsWith("http")
       ? extractReferrer(appt)
-      : undefined;
+      : EVENT_SOURCE_URL_BOOK;
 
   const body = {
     data: [{
       event_name: "Purchase",
-<<<<<<< HEAD
-      event_time: Math.floor(Date.now() / 1000), // now → visible in Test Events
+      event_time: Math.floor(Date.now() / 1000), // now → visible dans Test Events
       action_source: "website",
-      event_source_url: srcUrl || appt.event_source_url || EVENT_SOURCE_URL_BOOK,
-      event_id: appt.__eid__ || String(appt.id || Date.now()),
-      user_data,
-      custom_data: { currency: DEFAULT_CURRENCY, value, content_name: serviceName },
-=======
-      event_time: Math.floor(Date.now() / 1000), // use now for Test Events visibility
-      action_source: "website",
-      event_source_url: EVENT_SOURCE_URL_BOOK,
+      event_source_url: srcUrl,
       event_id: appt.__eid__ || String(appt.id || Date.now()),
       user_data,
       custom_data: {
@@ -335,7 +259,6 @@
         contents,
         content_name: serviceName,
       },
->>>>>>> ef3887fd
     }],
     access_token: META_ACCESS_TOKEN,
   };
@@ -347,18 +270,11 @@
 app.post("/webhooks/mangomint", async (req, res) => {
   log("HIT /webhooks/mangomint ip=", clientIp(req));
   try {
-    // strict secret (case-insensitive header)
     if (MANGOMINT_WEBHOOK_SECRET) {
-<<<<<<< HEAD
-      const got = req.headers["x-webhook-secret"];
-      if (got !== MANGOMINT_WEBHOOK_SECRET) {
-        log("SKIP → invalid secret");
-=======
       const got = req.headers["x-webhook-secret"] || req.headers["X-Webhook-Secret"];
       const a = Buffer.from(String(got || ""), "utf8");
       const b = Buffer.from(String(MANGOMINT_WEBHOOK_SECRET), "utf8");
       if (a.length !== b.length || !timingSafeEqual(a, b)) {
->>>>>>> ef3887fd
         return res.status(401).json({ ok: false, error: "Invalid webhook secret" });
       }
     }
@@ -367,28 +283,10 @@
     const appt = payload.appointment;
     const test_event_code = payload.test_event_code || req.query.test_event_code;
 
-    if (payload.sale) {
-      log("SKIP → sale payload in /mangomint (use /webhooks/sale)");
-      return res.status(200).json({ ok: true, skipped: "sale_payload_use_/webhooks/sale" });
-    }
-    if (!appt) {
-      log("SKIP → no appointment");
-      return res.status(200).json({ ok: false, msg: "Ignored: no appointment" });
-    }
-
-<<<<<<< HEAD
-    if (!isOnlineBooking(appt)) {
-      log("SKIP → manual/admin booking");
-      return res.status(200).json({ ok: true, skipped: "manual_booking" });
-    }
-    if (!isConfirmed(appt)) {
-      log("SKIP → not confirmed status:", appt.status);
-      return res.status(200).json({ ok: true, skipped: "not_confirmed" });
-    }
-=======
-    if (!isOnlineBooking(appt))    return res.status(200).json({ ok: true, skipped: "manual_booking" });
-    if (!isConfirmed(appt))        return res.status(200).json({ ok: true, skipped: "not_confirmed" });
->>>>>>> ef3887fd
+    if (payload.sale) return res.status(200).json({ ok: true, skipped: "sale_payload_use_/webhooks/sale" });
+    if (!appt)       return res.status(200).json({ ok: false, msg: "Ignored: no appointment" });
+    if (!isOnlineBooking(appt)) return res.status(200).json({ ok: true, skipped: "manual_booking" });
+    if (!isConfirmed(appt))     return res.status(200).json({ ok: true, skipped: "not_confirmed" });
 
     const eid = getEidFromAppointment(appt);
     const ua = req.headers["user-agent"] || "unknown";
@@ -402,30 +300,17 @@
 
     const user_data = buildUserDataFromIC(eid, baseUD);
     const hasAttribution = !!(eid || user_data.fbp || user_data.fbc);
-<<<<<<< HEAD
-    if (!hasAttribution) {
-      log("SKIP → no attribution (no eid/fbp/fbc)");
-      return res.status(200).json({ ok: true, skipped: "no_attribution" });
-    }
-
-=======
     if (!hasAttribution) return res.status(200).json({ ok: true, skipped: "no_attribution" });
 
-    // build event_id and deduplicate
->>>>>>> ef3887fd
     appt.__eid__ = eid || String(appt.id || Date.now());
     if (alreadySent(appt.__eid__)) {
-      dbg("Dedup: Purchase already sent for", appt.__eid__);
+      log("Dedup: Purchase already sent for", appt.__eid__);
       return res.status(200).json({ ok: true, skipped: "duplicate_event" });
     }
 
-<<<<<<< HEAD
-    log("SEND → Meta Purchase", { event_id: appt.__eid__, eid_present: !!eid, has_fbp: !!user_data.fbp, has_fbc: !!user_data.fbc });
-=======
     const body = mapAppointmentToPurchase(appt, { user_data, test_event_code });
->>>>>>> ef3887fd
+    log("SEND → Meta Purchase", { event_id: appt.__eid__, has_fbp: !!user_data.fbp, has_fbc: !!user_data.fbc });
     const j = await sendToMeta(body);
-
     markSent(appt.__eid__);
     return res.status(200).json({ ok: true, meta: j });
   } catch (err) {
@@ -439,16 +324,10 @@
   log("HIT /webhooks/sale ip=", clientIp(req));
   try {
     if (MANGOMINT_WEBHOOK_SECRET) {
-<<<<<<< HEAD
-      const got = req.headers["x-webhook-secret"];
-      if (got !== MANGOMINT_WEBHOOK_SECRET) {
-        log("SKIP → invalid secret (sale)");
-=======
       const got = req.headers["x-webhook-secret"] || req.headers["X-Webhook-Secret"];
       const a = Buffer.from(String(got || ""), "utf8");
       const b = Buffer.from(String(MANGOMINT_WEBHOOK_SECRET), "utf8");
       if (a.length !== b.length || !timingSafeEqual(a, b)) {
->>>>>>> ef3887fd
         return res.status(401).json({ ok: false, error: "Invalid webhook secret" });
       }
     }
@@ -457,10 +336,7 @@
     const sale = payload.sale;
     const appt = payload.appointment;
 
-    if (!sale) {
-      log("SKIP → no sale object");
-      return res.status(200).json({ ok: false, msg: "Ignored: no sale" });
-    }
+    if (!sale) return res.status(200).json({ ok: false, msg: "Ignored: no sale" });
 
     const amount = Number(sale.total || sale.amount || 0) || 0;
     const when = sale.createdAt || sale.dateTime || appt?.createdAt || Date.now();
@@ -469,10 +345,10 @@
 
     const baseUD = { client_ip_address: clientIp(req), client_user_agent: ua };
     const cli = appt?.clientInfo || appt?.onlineBookingClientInfo || sale?.client || {};
-    if (cli.email) baseUD.em = sha256(normEmail(cli.email));
-    if (cli.phone) baseUD.ph = sha256(normPhone(cli.phone));
+    if (cli.email)     baseUD.em = sha256(normEmail(cli.email));
+    if (cli.phone)     baseUD.ph = sha256(normPhone(cli.phone));
     if (cli.firstName) baseUD.fn = sha256(lower(cli.firstName));
-    if (cli.lastName) baseUD.ln = sha256(lower(cli.lastName));
+    if (cli.lastName)  baseUD.ln = sha256(lower(cli.lastName));
 
     const user_data = buildUserDataFromIC(eid, baseUD);
     if (!(eid || user_data.fbp || user_data.fbc)) {
@@ -488,15 +364,7 @@
         event_source_url: EVENT_SOURCE_URL_BOOK,
         event_id: eid || String(sale.id || sale.invoiceId || Date.now()),
         user_data,
-<<<<<<< HEAD
         custom_data: { value: amount, currency: DEFAULT_CURRENCY, content_name: "SaleCompleted" },
-=======
-        custom_data: {
-          value: amount,
-          currency: DEFAULT_CURRENCY,
-          content_name: "SaleCompleted",
-        },
->>>>>>> ef3887fd
       }],
       access_token: META_ACCESS_TOKEN,
     };
@@ -511,8 +379,4 @@
 });
 
 /* ======================= Start ======================= */
-<<<<<<< HEAD
-app.listen(PORT, () => console.log(`✅ CAPI bridge listening on ${PORT} (DEBUG_LOGS=${DEBUG ? "1" : "0"})`));
-=======
-app.listen(PORT, () => console.log(`✅ CAPI bridge listening on ${PORT} (value=${APPT_VALUE_NUM} ${DEFAULT_CURRENCY})`));
->>>>>>> ef3887fd
+app.listen(PORT, () => console.log(`✅ CAPI bridge listening on ${PORT} (value=${APPT_VALUE_NUM} ${DEFAULT_CURRENCY})`));